# Visual Studio 2015/2017 cache/options directory
.vs/

# Visual Studio 2017 auto generated files
Generated\ Files/

# Files built by Visual Studio
*_i.c
*_p.c
*_h.h
*.ilk
*.meta
*.obj
*.iobj
*.pch
*.pdb
*.ipdb
*.pgc
*.pgd
*.rsp
*.sbr
*.tlb
*.tli
*.tlh
*.tmp
*.tmp_proj
*_wpftmp.csproj
*.log
*.vspscc
*.vssscc
.builds
*.pidb
*.svclog
*.scc

# Visual Studio profiler
*.psess
*.vsp
*.vspx
*.sap

# Visual Studio Trace Files
*.e2e

# Visual Studio code coverage results
*.coverage
*.coveragexml

# Visual Studio cache files
# files ending in .cache can be ignored
*.[Cc]ache
# but keep track of directories ending in .cache
!?*.[Cc]ache/

# Node.js Tools for Visual Studio
.ntvs_analysis.dat
node_modules/
build/

# Visual Studio 6 build log
*.plg

# Visual Studio 6 workspace options file
*.opt

# Visual Studio 6 auto-generated workspace file (contains which files were open etc.)
*.vbw

<<<<<<< HEAD
# Prettier files
client/src/.prettierrc
client/src/.prettierignore

# .DS_store ignore
.DS_Store
client/.DS_Store
client/src/.DS_Store
=======
*.env
>>>>>>> 6a6ee64c
<|MERGE_RESOLUTION|>--- conflicted
+++ resolved
@@ -66,7 +66,6 @@
 # Visual Studio 6 auto-generated workspace file (contains which files were open etc.)
 *.vbw
 
-<<<<<<< HEAD
 # Prettier files
 client/src/.prettierrc
 client/src/.prettierignore
@@ -75,6 +74,5 @@
 .DS_Store
 client/.DS_Store
 client/src/.DS_Store
-=======
+
 *.env
->>>>>>> 6a6ee64c
