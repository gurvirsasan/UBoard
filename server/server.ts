import express from "express";
<<<<<<< HEAD
import cookieParser from "cookie-parser";

import db from "./models/index";
import userRouter from "./routes/v1/user";
=======
import db from "./models/index";
import v1Routes from "./routes/v1";
>>>>>>> 88dcccf5

const app = express();
const port = 8080;

app.use(express.json());
app.use(express.urlencoded({ extended: true }));
app.use(cookieParser(process.env.SECRET));

<<<<<<< HEAD
app.use("/api/v1/user", userRouter);
=======
app.use("api/v1/", v1Routes);
>>>>>>> 88dcccf5

db.sequelize.sync().then(() => {
  app.listen(port, () => {
    console.log(`Listening on port ${port}`);
  });
});<|MERGE_RESOLUTION|>--- conflicted
+++ resolved
@@ -1,13 +1,8 @@
 import express from "express";
-<<<<<<< HEAD
 import cookieParser from "cookie-parser";
 
 import db from "./models/index";
-import userRouter from "./routes/v1/user";
-=======
-import db from "./models/index";
 import v1Routes from "./routes/v1";
->>>>>>> 88dcccf5
 
 const app = express();
 const port = 8080;
@@ -16,11 +11,7 @@
 app.use(express.urlencoded({ extended: true }));
 app.use(cookieParser(process.env.SECRET));
 
-<<<<<<< HEAD
-app.use("/api/v1/user", userRouter);
-=======
-app.use("api/v1/", v1Routes);
->>>>>>> 88dcccf5
+app.use("/api/v1", v1Routes);
 
 db.sequelize.sync().then(() => {
   app.listen(port, () => {
