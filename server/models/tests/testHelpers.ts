--- conflicted
+++ resolved
@@ -7,11 +7,8 @@
 
 const UserModel: typeof User = db.User;
 const PostModel: typeof Post = db.Post;
-<<<<<<< HEAD
 const CommentModel: typeof Comment = db.Comment;
-=======
 const TagModel: typeof Tag = db.Tag;
->>>>>>> 7668885b
 
 /* 
 Create a User entry in our database with the given user and email string. Returns
@@ -71,7 +68,7 @@
   body: string,
   coords?: latLng
 ): Promise<Post> {
-  const testPost: Post = await PostModel.create({
+  return await PostModel.create({
     title: title,
     body: body,
     feedbackScore: 10,
@@ -79,14 +76,8 @@
     location: 'toronto',
     thumbnail: 'some-path',
     UserId: authorid,
-<<<<<<< HEAD
-  }).catch((err: Error) => {
-    throw err;
-=======
     coords,
->>>>>>> 7668885b
   });
-  return testPost;
 }
 
 /* Create a (basic) Post entry in our database with the provided userid of the author, 
@@ -121,7 +112,6 @@
   );
 }
 
-<<<<<<< HEAD
 /*
 Create a (basic) Comment entry in our database with the provided userid of the
 provided post, with  body. Return the comment on success, or throw an error on failure. 
@@ -149,13 +139,13 @@
   authorID: string,
   postID: string
 ): Promise<Comment> {
-  return makeComment(
+  return await makeComment(
     'This is the body of the comment!\
     This is the body of the comment!',
     authorID,
     postID
   );
-=======
+}
 export async function getAllTags(): Promise<Tag[]> {
   return await TagModel.findAll();
 }
@@ -166,7 +156,6 @@
   const post = await PostModel.findByPk(postId);
 
   return await post?.getTags();
->>>>>>> 7668885b
 }
 
 /* Ensure that the database is synchronized properly. The sync is forced, so any existing tables
